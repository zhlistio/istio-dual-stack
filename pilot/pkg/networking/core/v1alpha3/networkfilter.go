// Copyright 2018 Istio Authors
//
// Licensed under the Apache License, Version 2.0 (the "License");
// you may not use this file except in compliance with the License.
// You may obtain a copy of the License at
//
//     http://www.apache.org/licenses/LICENSE-2.0
//
// Unless required by applicable law or agreed to in writing, software
// distributed under the License is distributed on an "AS IS" BASIS,
// WITHOUT WARRANTIES OR CONDITIONS OF ANY KIND, either express or implied.
// See the License for the specific language governing permissions and
// limitations under the License.

package v1alpha3

import (
	"fmt"
	"time"

	"github.com/envoyproxy/go-control-plane/envoy/api/v2/listener"
	fileaccesslog "github.com/envoyproxy/go-control-plane/envoy/config/accesslog/v2"
	accesslog "github.com/envoyproxy/go-control-plane/envoy/config/filter/accesslog/v2"
	mongo_proxy "github.com/envoyproxy/go-control-plane/envoy/config/filter/network/mongo_proxy/v2"
	redis_proxy "github.com/envoyproxy/go-control-plane/envoy/config/filter/network/redis_proxy/v2"
	tcp_proxy "github.com/envoyproxy/go-control-plane/envoy/config/filter/network/tcp_proxy/v2"
	xdsutil "github.com/envoyproxy/go-control-plane/pkg/util"

	meshconfig "istio.io/api/mesh/v1alpha1"
	networking "istio.io/api/networking/v1alpha3"
	"istio.io/istio/pilot/pkg/model"
	istio_route "istio.io/istio/pilot/pkg/networking/core/v1alpha3/route"
	"istio.io/istio/pilot/pkg/networking/util"
	"istio.io/istio/pkg/log"
)

// redisOpTimeout is the default operation timeout for the Redis proxy filter.
var redisOpTimeout = 5 * time.Second

// buildInboundNetworkFilters generates a TCP proxy network filter on the inbound path
func buildInboundNetworkFilters(env *model.Environment, node *model.Proxy, instance *model.ServiceInstance) []listener.Filter {
	clusterName := model.BuildSubsetKey(model.TrafficDirectionInbound, "", instance.Service.Hostname, instance.Endpoint.ServicePort.Port)
	config := &tcp_proxy.TcpProxy{
		StatPrefix:       clusterName,
		ClusterSpecifier: &tcp_proxy.TcpProxy_Cluster{Cluster: clusterName},
	}
	return []listener.Filter{*setAccessLogAndBuildTCPFilter(env, node, config)}
}

// setAccessLogAndBuildTCPFilter sets the AccessLog configuration in the given
// TcpProxy instance and builds a TCP filter out of it.
func setAccessLogAndBuildTCPFilter(env *model.Environment, node *model.Proxy, config *tcp_proxy.TcpProxy) *listener.Filter {
	if env.Mesh.AccessLogFile != "" {
		fl := &fileaccesslog.FileAccessLog{
			Path: env.Mesh.AccessLogFile,
		}

		if util.Is11Proxy(node) {
			switch env.Mesh.AccessLogEncoding {
			case meshconfig.MeshConfig_TEXT:
				fl.AccessLogFormat = &fileaccesslog.FileAccessLog_Format{
					Format: EnvoyTextLogFormat,
				}
			case meshconfig.MeshConfig_JSON:
				fl.AccessLogFormat = &fileaccesslog.FileAccessLog_JsonFormat{
					JsonFormat: EnvoyJSONLogFormat,
				}
			default:
				log.Warnf("unsupported access log format %v", env.Mesh.AccessLogEncoding)
			}
		}

		config.AccessLog = []*accesslog.AccessLog{
			{
<<<<<<< HEAD
				ConfigType: &accesslog.AccessLog_Config{util.MessageToStruct(fl)},
=======
				ConfigType: &accesslog.AccessLog_Config{Config: util.MessageToStruct(fl)},
>>>>>>> 4103c230
				Name:       xdsutil.FileAccessLog,
			},
		}
	}

	tcpFilter := &listener.Filter{
		Name:       xdsutil.TCPProxy,
<<<<<<< HEAD
		ConfigType: &listener.Filter_Config{util.MessageToStruct(config)},
=======
		ConfigType: &listener.Filter_Config{Config: util.MessageToStruct(config)},
>>>>>>> 4103c230
	}
	return tcpFilter
}

// buildOutboundNetworkFiltersWithSingleDestination takes a single cluster name
// and builds a stack of network filters.
func buildOutboundNetworkFiltersWithSingleDestination(env *model.Environment, node *model.Proxy,
	clusterName string, port *model.Port) []listener.Filter {

	config := &tcp_proxy.TcpProxy{
		StatPrefix:       clusterName,
		ClusterSpecifier: &tcp_proxy.TcpProxy_Cluster{Cluster: clusterName},
		// TODO: Need to set other fields such as Idle timeouts
	}
	tcpFilter := setAccessLogAndBuildTCPFilter(env, node, config)
	return buildOutboundNetworkFiltersStack(port, tcpFilter, clusterName, clusterName)
}

// buildOutboundNetworkFiltersWithWeightedClusters takes a set of weighted
// destination routes and builds a stack of network filters.
func buildOutboundNetworkFiltersWithWeightedClusters(env *model.Environment, node *model.Proxy, routes []*networking.RouteDestination,
	push *model.PushContext, port *model.Port, config model.ConfigMeta) []listener.Filter {

	statPrefix := fmt.Sprintf("%s.%s", config.Name, config.Namespace)
	clusterSpecifier := &tcp_proxy.TcpProxy_WeightedClusters{
		WeightedClusters: &tcp_proxy.TcpProxy_WeightedCluster{},
	}
	proxyConfig := &tcp_proxy.TcpProxy{
		StatPrefix:       statPrefix,
		ClusterSpecifier: clusterSpecifier,
		// TODO: Need to set other fields such as Idle timeouts
	}

	for _, route := range routes {
		clusterName := istio_route.GetDestinationCluster(route.Destination, push.ServiceByHostname[model.Hostname(route.Destination.Host)], port.Port)
		clusterSpecifier.WeightedClusters.Clusters = append(clusterSpecifier.WeightedClusters.Clusters, &tcp_proxy.TcpProxy_WeightedCluster_ClusterWeight{
			Name:   clusterName,
			Weight: uint32(route.Weight),
		})
	}

	// TODO: Need to handle multiple cluster names for Redis
	clusterName := clusterSpecifier.WeightedClusters.Clusters[0].Name
	tcpFilter := setAccessLogAndBuildTCPFilter(env, node, proxyConfig)
	return buildOutboundNetworkFiltersStack(port, tcpFilter, statPrefix, clusterName)
}

// buildOutboundNetworkFiltersStack builds a slice of network filters based on
// the protocol in use and the given TCP filter instance.
func buildOutboundNetworkFiltersStack(port *model.Port, tcpFilter *listener.Filter, statPrefix, clusterName string) []listener.Filter {
	filterstack := make([]listener.Filter, 0)
	switch port.Protocol {
	case model.ProtocolMongo:
		filterstack = append(filterstack, buildOutboundMongoFilter(statPrefix))
	case model.ProtocolRedis:
		filterstack = append(filterstack, buildOutboundRedisFilter(statPrefix, clusterName))
	}
	filterstack = append(filterstack, *tcpFilter)
	return filterstack
}

// buildOutboundNetworkFilters generates a TCP proxy network filter for outbound
// connections. In addition, it generates protocol specific filters (e.g., Mongo
// filter).
func buildOutboundNetworkFilters(env *model.Environment, node *model.Proxy,
	routes []*networking.RouteDestination, push *model.PushContext,
	port *model.Port, config model.ConfigMeta) []listener.Filter {

	if len(routes) == 1 {
		service := push.ServiceByHostname[model.Hostname(routes[0].Destination.Host)]
		clusterName := istio_route.GetDestinationCluster(routes[0].Destination, service, port.Port)
		return buildOutboundNetworkFiltersWithSingleDestination(env, node, clusterName, port)
	}
	return buildOutboundNetworkFiltersWithWeightedClusters(env, node, routes, push, port, config)
}

// buildOutboundMongoFilter builds an outbound Envoy MongoProxy filter.
func buildOutboundMongoFilter(statPrefix string) listener.Filter {
	// TODO: add a watcher for /var/lib/istio/mongo/certs
	// if certs are found use, TLS or mTLS clusters for talking to MongoDB.
	// User is responsible for mounting those certs in the pod.
	config := &mongo_proxy.MongoProxy{
		StatPrefix: statPrefix, // mongo stats are prefixed with mongo.<statPrefix> by Envoy
		// TODO enable faults in mongo
	}

	return listener.Filter{
		Name:       xdsutil.MongoProxy,
<<<<<<< HEAD
		ConfigType: &listener.Filter_Config{util.MessageToStruct(config)},
=======
		ConfigType: &listener.Filter_Config{Config: util.MessageToStruct(config)},
	}
}

// buildOutboundAutoPassthroughFilterStack builds a filter stack with sni_cluster and tcp_proxy
// used by auto_passthrough gateway servers
func buildOutboundAutoPassthroughFilterStack(env *model.Environment, node *model.Proxy, port *model.Port) []listener.Filter {
	// First build tcp_proxy with access logs
	// then add sni_cluster to the front
	tcpProxy := buildOutboundNetworkFiltersWithSingleDestination(env, node, util.BlackHoleCluster, port)
	filterstack := make([]listener.Filter, 0)
	filterstack = append(filterstack, listener.Filter{
		Name: util.SniClusterFilter,
	})
	filterstack = append(filterstack, tcpProxy...)

	return filterstack
}

// buildOutboundRedisFilter builds an outbound Envoy RedisProxy filter.
// Currently, if multiple clusters are defined, one of them will be picked for
// configuring the Redis proxy.
func buildOutboundRedisFilter(statPrefix, clusterName string) listener.Filter {
	config := &redis_proxy.RedisProxy{
		StatPrefix: statPrefix, // redis stats are prefixed with redis.<statPrefix> by Envoy
		Cluster:    clusterName,
		Settings: &redis_proxy.RedisProxy_ConnPoolSettings{
			OpTimeout: &redisOpTimeout, // TODO: Make this user configurable
		},
	}

	return listener.Filter{
		Name:       xdsutil.RedisProxy,
		ConfigType: &listener.Filter_Config{Config: util.MessageToStruct(config)},
>>>>>>> 4103c230
	}
}<|MERGE_RESOLUTION|>--- conflicted
+++ resolved
@@ -72,11 +72,7 @@
 
 		config.AccessLog = []*accesslog.AccessLog{
 			{
-<<<<<<< HEAD
-				ConfigType: &accesslog.AccessLog_Config{util.MessageToStruct(fl)},
-=======
 				ConfigType: &accesslog.AccessLog_Config{Config: util.MessageToStruct(fl)},
->>>>>>> 4103c230
 				Name:       xdsutil.FileAccessLog,
 			},
 		}
@@ -84,11 +80,7 @@
 
 	tcpFilter := &listener.Filter{
 		Name:       xdsutil.TCPProxy,
-<<<<<<< HEAD
-		ConfigType: &listener.Filter_Config{util.MessageToStruct(config)},
-=======
 		ConfigType: &listener.Filter_Config{Config: util.MessageToStruct(config)},
->>>>>>> 4103c230
 	}
 	return tcpFilter
 }
@@ -177,9 +169,6 @@
 
 	return listener.Filter{
 		Name:       xdsutil.MongoProxy,
-<<<<<<< HEAD
-		ConfigType: &listener.Filter_Config{util.MessageToStruct(config)},
-=======
 		ConfigType: &listener.Filter_Config{Config: util.MessageToStruct(config)},
 	}
 }
@@ -214,6 +203,5 @@
 	return listener.Filter{
 		Name:       xdsutil.RedisProxy,
 		ConfigType: &listener.Filter_Config{Config: util.MessageToStruct(config)},
->>>>>>> 4103c230
 	}
 }